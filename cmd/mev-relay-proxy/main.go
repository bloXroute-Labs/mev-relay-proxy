--- conflicted
+++ resolved
@@ -41,12 +41,8 @@
 	relaysGRPCURL      = flag.String("relays", fmt.Sprintf("%v:%d", "127.0.0.1", 5010), "comma seperated list of relay grpc URL")
 	getHeaderDelayInMS = flag.Int("get-header-delay-ms", 300, "delay for sending the getHeader request in millisecond")
 	authKey            = flag.String("auth-key", "", "account authentication key")
-<<<<<<< HEAD
-	fluentD            = flag.String("fluentd", "", "fluentd host:port")
-=======
 	nodeID             = flag.String("node-id", fmt.Sprintf("mev-relay-proxy-%v", uuid.New().String()), "unique identifier for the node")
 	uptraceDSN         = flag.String("uptrace-dsn", "", "uptrace URL")
->>>>>>> 3acd5221
 )
 
 func main() {
@@ -87,14 +83,6 @@
 		}
 	}()
 
-<<<<<<< HEAD
-	// init fluentd
-	fluentDStats := stats.NewStats(*fluentD != "", *fluentD)
-
-	// init service and server
-	svc := api.NewService(l, _BuildVersion, *nodeID, *authKey, fluentDStats, clients...)
-	server := api.New(l, svc, *listenAddr, *getHeaderDelayInMS, stats.NewStats(*fluentD != "", *fluentD))
-=======
 	l.Info("starting mev-relay-proxy server", zap.String("listenAddr", *listenAddr), zap.String("uptraceDSN", *uptraceDSN), zap.String("nodeID", *nodeID), zap.String("authKey", *authKey), zap.String("relaysGRPCURL", *relaysGRPCURL), zap.Int("getHeaderDelayInMS", *getHeaderDelayInMS))
 
 	// Configure OpenTelemetry with sensible defaults.
@@ -117,7 +105,6 @@
 	// init service and server
 	svc := api.NewService(l, tracer, _BuildVersion, *nodeID, *authKey, _SecretToken, clients...)
 	server := api.New(l, svc, *listenAddr, *getHeaderDelayInMS, tracer)
->>>>>>> 3acd5221
 
 	exit := make(chan struct{})
 	go func() {
