--- conflicted
+++ resolved
@@ -43,13 +43,9 @@
 	authKey            = flag.String("auth-key", "", "account authentication key")
 	nodeID             = flag.String("node-id", fmt.Sprintf("mev-relay-proxy-%v", uuid.New().String()), "unique identifier for the node")
 	uptraceDSN         = flag.String("uptrace-dsn", "", "uptrace URL")
-<<<<<<< HEAD
 	// fluentD
-	fluentDHostFlag = flag.String("fluentd-host", "", "fluentd host")
-=======
-
+	fluentDHostFlag   = flag.String("fluentd-host", "", "fluentd host")
 	beaconGenesisTime = flag.Int64("beacon-genesis-time", 1606824023, "beacon genesis time in unix timestamp")
->>>>>>> eacceba5
 )
 
 func main() {
@@ -113,13 +109,8 @@
 	fluentLogger := fluentstats.NewStats(true, *fluentDHostFlag)
 
 	// init service and server
-<<<<<<< HEAD
 	svc := api.NewService(l, tracer, _BuildVersion, *nodeID, *authKey, _SecretToken, fluentLogger, clients...)
-	server := api.New(l, svc, *listenAddr, *getHeaderDelayInMS, tracer, fluentLogger)
-=======
-	svc := api.NewService(l, tracer, _BuildVersion, *nodeID, *authKey, _SecretToken, clients...)
-	server := api.New(l, svc, *listenAddr, *getHeaderDelayInMS, tracer, *beaconGenesisTime)
->>>>>>> eacceba5
+	server := api.New(l, svc, *listenAddr, *getHeaderDelayInMS, tracer, fluentLogger, *beaconGenesisTime)
 
 	exit := make(chan struct{})
 	go func() {
