--- conflicted
+++ resolved
@@ -37,23 +37,14 @@
 
 	listenAddr = flag.String("addr", defaultListenAddr, "mev-relay-proxy server listening address")
 	//lint:ignore U1000 Ignore unused variable
-<<<<<<< HEAD
 	relayGRPCURL              = flag.String("relay", fmt.Sprintf("%v:%d", "127.0.0.1", 5010), "relay grpc URL")
 	relaysGRPCURL             = flag.String("relays", fmt.Sprintf("%v:%d", "127.0.0.1", 5010), "comma seperated list of relay grpc URL")
 	registrationRelaysGRPCURL = flag.String("registration-relays", fmt.Sprintf("%v:%d", "127.0.0.1", 5010), "registration relays grpc URL")
-	getHeaderDelayInMS        = flag.Int("get-header-delay-ms", 300, "delay for sending the getHeader request in millisecond")
+	getHeaderDelayInMS        = flag.Int64("get-header-delay-ms", 500, "delay for sending the getHeader request in millisecond")
+	getHeaderMaxDelayInMS     = flag.Int64("get-header-max-delay-ms", 1200, "max delay for sending the getHeader request in millisecond")
 	authKey                   = flag.String("auth-key", "", "account authentication key")
 	nodeID                    = flag.String("node-id", fmt.Sprintf("mev-relay-proxy-%v", uuid.New().String()), "unique identifier for the node")
 	uptraceDSN                = flag.String("uptrace-dsn", "", "uptrace URL")
-=======
-	relayGRPCURL          = flag.String("relay", fmt.Sprintf("%v:%d", "127.0.0.1", 5010), "relay grpc URL")
-	relaysGRPCURL         = flag.String("relays", fmt.Sprintf("%v:%d", "127.0.0.1", 5010), "comma seperated list of relay grpc URL")
-	getHeaderDelayInMS    = flag.Int64("get-header-delay-ms", 500, "delay for sending the getHeader request in millisecond")
-	getHeaderMaxDelayInMS = flag.Int64("get-header-max-delay-ms", 1200, "max delay for sending the getHeader request in millisecond")
-	authKey               = flag.String("auth-key", "", "account authentication key")
-	nodeID                = flag.String("node-id", fmt.Sprintf("mev-relay-proxy-%v", uuid.New().String()), "unique identifier for the node")
-	uptraceDSN            = flag.String("uptrace-dsn", "", "uptrace URL")
->>>>>>> f8e0ad9c
 	// fluentD
 	fluentDHostFlag   = flag.String("fluentd-host", "", "fluentd host")
 	beaconGenesisTime = flag.Int64("beacon-genesis-time", 1606824023, "beacon genesis time in unix timestamp, default value set to mainnet")
@@ -144,13 +135,8 @@
 	fluentLogger := fluentstats.NewStats(true, *fluentDHostFlag)
 
 	// init service and server
-<<<<<<< HEAD
 	svc := api.NewService(l, tracer, _BuildVersion, _SecretToken, *nodeID, *authKey, fluentLogger, newClients, newRegistrationClients...)
-	server := api.New(l, svc, *listenAddr, *getHeaderDelayInMS, tracer, fluentLogger, *beaconGenesisTime)
-=======
-	svc := api.NewService(l, tracer, _BuildVersion, _SecretToken, *nodeID, *authKey, fluentLogger, clients...)
 	server := api.New(l, svc, *listenAddr, *getHeaderDelayInMS, *getHeaderMaxDelayInMS, *beaconGenesisTime, tracer, fluentLogger)
->>>>>>> f8e0ad9c
 
 	exit := make(chan struct{})
 	go func() {
