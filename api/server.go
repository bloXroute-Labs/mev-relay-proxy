package api

import (
	"context"
	"encoding/json"
	"fmt"
	"io"
	"net/http"
	"time"

<<<<<<< HEAD
	"github.com/bloXroute-Labs/mev-relay-proxy/stats"
=======
	"go.opentelemetry.io/otel/attribute"
	"go.opentelemetry.io/otel/trace"

>>>>>>> 3acd5221
	"github.com/go-chi/chi/v5"

	"go.uber.org/zap"
)

// Router paths
var (
	pathStatus            = "/eth/v1/builder/status"
	pathRegisterValidator = "/eth/v1/builder/validators"
	pathGetHeader         = "/eth/v1/builder/header/{slot:[0-9]+}/{parent_hash:0x[a-fA-F0-9]+}/{pubkey:0x[a-fA-F0-9]+}"
	pathGetPayload        = "/eth/v1/builder/blinded_blocks"

	AuthHeaderPrefix = "bearer "

	// methods
	getHeader    = "getHeader"
	getPayload   = "getPayload"
	registration = "registration"
)

type Server struct {
	logger         *zap.Logger
	server         *http.Server
	svc            IService
	listenAddress  string
	getHeaderDelay int
<<<<<<< HEAD
	fluentd        stats.Stats
}

func New(logger *zap.Logger, svc *Service, listenAddress string, getHeaderDelay int, fluentd stats.Stats) *Server {
=======
	tracer         trace.Tracer
}

func New(logger *zap.Logger, svc *Service, listenAddress string, getHeaderDelay int, tracer trace.Tracer) *Server {
>>>>>>> 3acd5221
	return &Server{
		logger:         logger,
		svc:            svc,
		listenAddress:  listenAddress,
		getHeaderDelay: getHeaderDelay,
<<<<<<< HEAD
		fluentd:        fluentd,
=======
		tracer:         tracer,
>>>>>>> 3acd5221
	}
}

func (s *Server) Start() error {
	s.server = &http.Server{
		Addr:              s.listenAddress,
		Handler:           s.InitHandler(),
		ReadTimeout:       0,
		ReadHeaderTimeout: 0,
		WriteTimeout:      0,
		IdleTimeout:       10 * time.Second,
	}
	err := s.server.ListenAndServe()
	if err == http.ErrServerClosed {
		return nil
	}
	return err
}

func (s *Server) InitHandler() *chi.Mux {
	handler := chi.NewRouter()
	handler.Get(pathStatus, s.HandleStatus)
	handler.Post(pathRegisterValidator, s.HandleRegistration)
	handler.Get(pathGetHeader, s.HandleGetHeader)
	handler.Post(pathGetPayload, s.HandleGetPayload)
	s.logger.Info("Init mev-relay-proxy")
	return handler
}

func (s *Server) Stop() {
	if s.server != nil {
		_ = s.server.Shutdown(context.Background())
	}
}

func (s *Server) HandleStatus(w http.ResponseWriter, req *http.Request) {
	parentSpan := trace.SpanFromContext(req.Context())
	parentSpanCtx := trace.ContextWithSpan(context.Background(), parentSpan)

	parentSpan.SetAttributes(
		attribute.String("req_id", "req_id"),
		attribute.String("blxr_message", "blxr_message"),
		attribute.String("client_ip", "client_ip"),
		attribute.String("resp_message", "resp_message"),
		attribute.Int("resp_code", 200),
	)

	_, span := s.tracer.Start(parentSpanCtx, "HandleStatus")

	w.Header().Set("Content-Type", "application/json")
	w.WriteHeader(http.StatusOK)
	_, _ = w.Write([]byte(`{}`))

	defer span.End()
}

func (s *Server) HandleRegistration(w http.ResponseWriter, r *http.Request) {
	receivedAt := time.Now().UTC()
<<<<<<< HEAD
	clientIP := GetIPXForwardedFor(r, s.fluentd)
	authHeader := r.Header.Get("authorization")
=======
	clientIP := GetIPXForwardedFor(r)
	authHeader := getAuth(r)
>>>>>>> 3acd5221
	bodyBytes, err := io.ReadAll(r.Body)

	parentSpan := trace.SpanFromContext(r.Context())
	parentSpanCtx := trace.ContextWithSpan(context.Background(), parentSpan)

	parentSpan.SetAttributes(
		attribute.String("req_id", "req_id"),
		attribute.String("blxr_message", "blxr_message"),
		attribute.String("client_ip", "client_ip"),
		attribute.String("resp_message", "resp_message"),
		attribute.Int("resp_code", 200),
	)

	_, span := s.tracer.Start(parentSpanCtx, "HandleRegistration")

	if err != nil {
		respondError(registration, w, toErrorResp(http.StatusInternalServerError, err.Error(), "", "could not read registration", ""), s.logger, nil, s.tracer)
		return
	}

	out, metaData, err := s.svc.RegisterValidator(r.Context(), receivedAt, bodyBytes, clientIP, authHeader)
	if err != nil {
		respondError(registration, w, err, s.logger, metaData, s.tracer)
		return
	}

	defer span.End()

	respondOK(registration, w, out, s.logger, metaData, s.tracer)
}

func (s *Server) HandleGetHeader(w http.ResponseWriter, r *http.Request) {
	receivedAt := time.Now().UTC()
	slot := chi.URLParam(r, "slot")
	parentHash := chi.URLParam(r, "parent_hash")
	pubKey := chi.URLParam(r, "pubkey")
<<<<<<< HEAD
	clientIP := GetIPXForwardedFor(r, s.fluentd)
=======
	clientIP := GetIPXForwardedFor(r)

	parentSpan := trace.SpanFromContext(r.Context())
	parentSpanCtx := trace.ContextWithSpan(context.Background(), parentSpan)

	parentSpan.SetAttributes(
		attribute.String("req_id", "req_id"),
		attribute.String("blxr_message", "blxr_message"),
		attribute.String("client_ip", "client_ip"),
		attribute.String("resp_message", "resp_message"),
		attribute.Int("resp_code", 200),
	)

	_, span := s.tracer.Start(parentSpanCtx, "HandleGetHeader")

>>>>>>> 3acd5221
	<-time.After(time.Millisecond * time.Duration(s.getHeaderDelay))
	out, metaData, err := s.svc.GetHeader(r.Context(), receivedAt, clientIP, slot, parentHash, pubKey)
	if err != nil {
		respondError(getHeader, w, err, s.logger, metaData, s.tracer)
		return
	}

	defer span.End()

	respondOK(getHeader, w, out, s.logger, metaData, s.tracer)
}

func (s *Server) HandleGetPayload(w http.ResponseWriter, r *http.Request) {
	receivedAt := time.Now().UTC()
	clientIP := GetIPXForwardedFor(r, s.fluentd)

	parentSpan := trace.SpanFromContext(r.Context())
	parentSpanCtx := trace.ContextWithSpan(context.Background(), parentSpan)

	parentSpan.SetAttributes(
		attribute.String("req_id", "req_id"),
		attribute.String("blxr_message", "blxr_message"),
		attribute.String("client_ip", "client_ip"),
		attribute.String("resp_message", "resp_message"),
		attribute.Int("resp_code", 200),
	)

	_, span := s.tracer.Start(parentSpanCtx, "HandleGetPayload")

	bodyBytes, err := io.ReadAll(r.Body)
	if err != nil {
		respondError(getPayload, w, toErrorResp(http.StatusInternalServerError, err.Error(), "", "could not read getPayload", ""), s.logger, nil, s.tracer)
		return
	}
	out, metaData, err := s.svc.GetPayload(r.Context(), receivedAt, bodyBytes, clientIP)
	if err != nil {
		respondError(getPayload, w, err, s.logger, metaData, s.tracer)
		return
	}

	defer span.End()

	respondOK(getPayload, w, out, s.logger, metaData, s.tracer)
}

func respondOK(method string, w http.ResponseWriter, response any, log *zap.Logger, metaData any, tracer trace.Tracer) {

	ctx, parentSpan := tracer.Start(context.Background(), "respondOK-main")
	defer parentSpan.End()

	_, childSpan := tracer.Start(ctx, "respondOK")
	childSpan.SetAttributes(
		attribute.String("req_id", "req_id"),
		attribute.String("blxr_message", "blxr_message"),
		attribute.String("client_ip", "client_ip"),
		attribute.String("resp_message", "resp_message"),
		attribute.Int("resp_code", 200),
	)

	w.Header().Set("Content-Type", "application/json")
	w.WriteHeader(http.StatusOK)
	if err := json.NewEncoder(w).Encode(response); err != nil {
		log.Error("couldn't write OK response", zap.Error(err))
		http.Error(w, "", http.StatusInternalServerError)
		childSpan.End()
		return
	}
	var meta string
	if metaData != nil {
		meta = metaData.(string)
	}
	childSpan.End()
	log.Info(fmt.Sprintf("%s succeeded", method), zap.String("metaData", meta))
}

func respondError(method string, w http.ResponseWriter, err error, log *zap.Logger, metaData any, tracer trace.Tracer) {
	ctx, parentSpan := tracer.Start(context.Background(), "respondError-main")
	defer parentSpan.End()

	_, childSpan := tracer.Start(ctx, "respondError")
	childSpan.SetAttributes(
		attribute.String("req_id", "req_id"),
		attribute.String("blxr_message", "blxr_message"),
		attribute.String("client_ip", "client_ip"),
		attribute.String("resp_message", "resp_message"),
		attribute.Int("resp_code", 200),
	)

	resp := err.(*ErrorResp)
	var meta string
	if metaData != nil {
		meta = metaData.(string)
	}
	w.WriteHeader(resp.Code)
	log.With(zap.String("req_id", resp.BlxrMessage.reqID), zap.String("blxr_message", resp.BlxrMessage.msg), zap.String("client_ip", resp.BlxrMessage.clientIP), zap.String("resp_message", resp.Message), zap.Int("resp_code", resp.Code)).Error(fmt.Sprintf("%s failed", method), zap.String("metaData", meta))
	if resp.Message != "" {
		if err := json.NewEncoder(w).Encode(resp); err != nil {
			log.With(zap.String("req_id", resp.BlxrMessage.reqID), zap.String("blxr_message", resp.BlxrMessage.msg), zap.String("client_ip", resp.BlxrMessage.clientIP), zap.String("resp_message", resp.Message), zap.Int("resp_code", resp.Code)).Error("couldn't write error response", zap.Error(err), zap.String("metaData", meta))
			http.Error(w, "", http.StatusInternalServerError)
		}
	}
	childSpan.End()
}<|MERGE_RESOLUTION|>--- conflicted
+++ resolved
@@ -8,13 +8,9 @@
 	"net/http"
 	"time"
 
-<<<<<<< HEAD
-	"github.com/bloXroute-Labs/mev-relay-proxy/stats"
-=======
 	"go.opentelemetry.io/otel/attribute"
 	"go.opentelemetry.io/otel/trace"
 
->>>>>>> 3acd5221
 	"github.com/go-chi/chi/v5"
 
 	"go.uber.org/zap"
@@ -41,27 +37,16 @@
 	svc            IService
 	listenAddress  string
 	getHeaderDelay int
-<<<<<<< HEAD
-	fluentd        stats.Stats
-}
-
-func New(logger *zap.Logger, svc *Service, listenAddress string, getHeaderDelay int, fluentd stats.Stats) *Server {
-=======
 	tracer         trace.Tracer
 }
 
 func New(logger *zap.Logger, svc *Service, listenAddress string, getHeaderDelay int, tracer trace.Tracer) *Server {
->>>>>>> 3acd5221
 	return &Server{
 		logger:         logger,
 		svc:            svc,
 		listenAddress:  listenAddress,
 		getHeaderDelay: getHeaderDelay,
-<<<<<<< HEAD
-		fluentd:        fluentd,
-=======
 		tracer:         tracer,
->>>>>>> 3acd5221
 	}
 }
 
@@ -120,13 +105,8 @@
 
 func (s *Server) HandleRegistration(w http.ResponseWriter, r *http.Request) {
 	receivedAt := time.Now().UTC()
-<<<<<<< HEAD
-	clientIP := GetIPXForwardedFor(r, s.fluentd)
-	authHeader := r.Header.Get("authorization")
-=======
 	clientIP := GetIPXForwardedFor(r)
 	authHeader := getAuth(r)
->>>>>>> 3acd5221
 	bodyBytes, err := io.ReadAll(r.Body)
 
 	parentSpan := trace.SpanFromContext(r.Context())
@@ -163,9 +143,6 @@
 	slot := chi.URLParam(r, "slot")
 	parentHash := chi.URLParam(r, "parent_hash")
 	pubKey := chi.URLParam(r, "pubkey")
-<<<<<<< HEAD
-	clientIP := GetIPXForwardedFor(r, s.fluentd)
-=======
 	clientIP := GetIPXForwardedFor(r)
 
 	parentSpan := trace.SpanFromContext(r.Context())
@@ -181,7 +158,6 @@
 
 	_, span := s.tracer.Start(parentSpanCtx, "HandleGetHeader")
 
->>>>>>> 3acd5221
 	<-time.After(time.Millisecond * time.Duration(s.getHeaderDelay))
 	out, metaData, err := s.svc.GetHeader(r.Context(), receivedAt, clientIP, slot, parentHash, pubKey)
 	if err != nil {
@@ -196,7 +172,7 @@
 
 func (s *Server) HandleGetPayload(w http.ResponseWriter, r *http.Request) {
 	receivedAt := time.Now().UTC()
-	clientIP := GetIPXForwardedFor(r, s.fluentd)
+	clientIP := GetIPXForwardedFor(r)
 
 	parentSpan := trace.SpanFromContext(r.Context())
 	parentSpanCtx := trace.ContextWithSpan(context.Background(), parentSpan)
