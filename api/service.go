--- conflicted
+++ resolved
@@ -63,11 +63,7 @@
 	BlockHash string
 }
 
-<<<<<<< HEAD
-func NewService(logger *zap.Logger, tracer trace.Tracer, version string, secretToken string, nodeID string, authKey string, clients ...*Client) *Service {
-=======
-func NewService(logger *zap.Logger, tracer trace.Tracer, version string, nodeID string, authKey string, secretToken string, fluentD fluentstats.Stats, clients ...*Client) *Service {
->>>>>>> 299246a7
+func NewService(logger *zap.Logger, tracer trace.Tracer, version string, secretToken string, nodeID string, authKey string, fluentD fluentstats.Stats, clients ...*Client) *Service {
 	return &Service{
 		logger:           logger,
 		version:          version,
