package api

import (
	"context"
	"encoding/json"
	"fmt"
	"google.golang.org/grpc/metadata"
	"io"
	"math/big"
	"net/http"
	"sync"
	"time"

	"go.opentelemetry.io/otel/attribute"
	"go.opentelemetry.io/otel/trace"

	"google.golang.org/protobuf/types/known/timestamppb"

	"github.com/bloXroute-Labs/gateway/v2/utils/syncmap"
	relaygrpc "github.com/bloXroute-Labs/relay-grpc"
	"github.com/google/uuid"
	"go.uber.org/zap"
	"google.golang.org/grpc/codes"
)

type IService interface {
	RegisterValidator(ctx context.Context, receivedAt time.Time, payload []byte, clientIP, authHeader string) (any, any, error)
	GetHeader(ctx context.Context, receivedAt time.Time, clientIP, slot, parentHash, pubKey string) (any, any, error)
	GetPayload(ctx context.Context, receivedAt time.Time, payload []byte, clientIP string) (any, any, error)
}
type Service struct {
	logger  *zap.Logger
	version string // build version
	headers *syncmap.SyncMap[string, []*Header]
	clients []*Client
	//TODO: add flag to receive node id
	nodeID string // UUID
	//slotCleanUpCh chan uint64
<<<<<<< HEAD
	tracer trace.Tracer
=======
	authKey string
>>>>>>> 56e6bdfd
}

type Client struct {
	URL string
	relaygrpc.RelayClient
}

type Header struct {
	Value     []byte // block value
	Payload   []byte // blinded block
	BlockHash string
}

<<<<<<< HEAD
func NewService(logger *zap.Logger, tracer trace.Tracer, version string, nodeID string, clients ...*Client) *Service {
=======
func NewService(logger *zap.Logger, version string, nodeID string, authKey string, clients ...*Client) *Service {
>>>>>>> 56e6bdfd
	return &Service{
		logger:  logger,
		tracer:  tracer,
		version: version,
		clients: clients,
		headers: syncmap.NewStringMapOf[[]*Header](),
		nodeID:  nodeID,
		authKey: authKey,
	}
}

func (s *Service) RegisterValidator(ctx context.Context, receivedAt time.Time, payload []byte, clientIP string, authHeader string) (any, any, error) {
	id := uuid.NewString()
	s.logger.Info("received",
		zap.String("method", "registerValidator"),
		zap.String("clientIP", clientIP),
		zap.String("reqID", id),
		zap.Time("receivedAt", receivedAt),
	)
<<<<<<< HEAD
	parentSpan := trace.SpanFromContext(ctx)
=======
	ctx = metadata.AppendToOutgoingContext(ctx, "authorization", s.authKey)
>>>>>>> 56e6bdfd
	req := &relaygrpc.RegisterValidatorRequest{
		ReqId:      id,
		Payload:    payload,
		ClientIp:   clientIP,
		NodeId:     s.nodeID,
		Version:    s.version,
		ReceivedAt: timestamppb.New(receivedAt),
		AuthHeader: authHeader,
	}
	var (
		err error
		out *relaygrpc.RegisterValidatorResponse
	)
	parentSpan.SetAttributes(
		attribute.String("method", "registerValidator"),
		attribute.String("clientIP", clientIP),
		attribute.String("reqID", id),
		attribute.Int64("receivedAt", receivedAt.Unix()),
	)
	spanCtx := trace.ContextWithSpan(ctx, parentSpan)

	for _, client := range s.clients {
		out, err = client.RegisterValidator(spanCtx, req)
		if err != nil {
			err = toErrorResp(http.StatusInternalServerError, err.Error(), id, "relay returned error", clientIP)
			continue
		}
		if out == nil {
			err = toErrorResp(http.StatusInternalServerError, "failed to register", id, "empty response from relay", clientIP)
			continue
		}
		if out.Code != uint32(codes.OK) {
			err = toErrorResp(http.StatusBadRequest, out.Message, id, "relay returned failure response code", clientIP)
			continue
		}
	}
	if err != nil {
		return nil, nil, err
	}
	return struct{}{}, nil, nil
}

func (s *Service) WrapStreamHeaders(ctx context.Context, wg *sync.WaitGroup) {
	for _, client := range s.clients {
		wg.Add(1)
		go func(_ctx context.Context, c *Client) {
			defer wg.Done()
			s.WrapStreamHeader(_ctx, c)
		}(ctx, client)
	}
	wg.Wait()
}

func (s *Service) WrapStreamHeader(ctx context.Context, client *Client) {
	parentSpan := trace.SpanFromContext(ctx)
	parentSpan.SetAttributes(
		attribute.String("method", "streamHeader"),
		attribute.String("url", client.URL),
	)
	spanCtx := trace.ContextWithSpan(ctx, parentSpan)
	_, span := s.tracer.Start(spanCtx, "streamHeader")
	defer span.End()
	for {
		select {
		case <-ctx.Done():
			s.logger.Warn("Stream header context cancelled")
			return
		default:
			if _, err := s.StreamHeader(ctx, client); err != nil {
				s.logger.Warn("Failed to stream header. Sleeping 1 second and then reconnecting", zap.String("url", client.URL), zap.Error(err))
			} else {
				s.logger.Warn("Stream header stopped.  Sleeping 1 second and then reconnecting", zap.String("url", client.URL))
			}
			time.Sleep(1 * time.Second)
		}
	}
}

func (s *Service) StreamHeader(ctx context.Context, client relaygrpc.RelayClient) (*relaygrpc.StreamHeaderResponse, error) {
	id := uuid.NewString()
	nodeID := fmt.Sprintf("%v-%v", s.nodeID, id)
<<<<<<< HEAD

	parentSpan := trace.SpanFromContext(ctx)

=======
	ctx = metadata.AppendToOutgoingContext(ctx, "authorization", s.authKey)
>>>>>>> 56e6bdfd
	stream, err := client.StreamHeader(ctx, &relaygrpc.StreamHeaderRequest{
		ReqId:   id,
		NodeId:  nodeID,
		Version: s.version,
	})
	s.logger.Info("streaming headers", zap.String("nodeID", nodeID))
	parentSpan.SetAttributes(
		attribute.String("method", "streamHeader"),
		attribute.String("nodeID", nodeID),
		attribute.String("reqID", id),
	)

	parentSpanCtx := trace.ContextWithSpan(context.Background(), parentSpan)
	_, span := s.tracer.Start(parentSpanCtx, "streamHeader")
	defer span.End()

	if err != nil {
		s.logger.Warn("failed to stream header", zap.Error(err), zap.String("nodeID", nodeID))
		return nil, err
	}
	for {
		header, err := stream.Recv()
		if err == io.EOF {
			s.logger.Warn("stream received EOF", zap.Error(err), zap.String("nodeID", nodeID))
			break
		}
		if err != nil {
			s.logger.Warn("failed to receive stream, disconnecting the stream", zap.Error(err), zap.String("nodeID", nodeID))
			break
		}

		if header.BlockHash == "" {
			s.logger.Info("received empty blockHash", zap.String("nodeID", nodeID))
			continue
		}
		k := fmt.Sprintf("slot-%v-parentHash-%v-pubKey-%v", header.GetSlot(), header.GetParentHash(), header.GetPubkey())
		s.logger.Info("received header",
			zap.Uint64("slot", header.GetSlot()),
			zap.String("parentHash", header.GetParentHash()),
			zap.String("blockHash", header.GetBlockHash()),
			zap.String("blockValue", new(big.Int).SetBytes(header.GetValue()).String()),
			zap.String("pubKey", header.GetPubkey()),
			zap.String("nodeID", nodeID),
		)
		v := &Header{
			Value:     header.GetValue(),
			Payload:   header.GetPayload(),
			BlockHash: header.GetBlockHash(),
		}
		if h, ok := s.headers.Load(k); ok {
			h = append(h, v)
			s.headers.Store(k, h)
			continue
		}
		h := make([]*Header, 0)
		h = append(h, v)
		s.headers.Store(k, h)
	}
	s.logger.Warn("closing connection", zap.String("nodeID", nodeID))
	return nil, nil
}

func (s *Service) GetHeader(ctx context.Context, receivedAt time.Time, clientIP, slot, parentHash, pubKey string) (any, any, error) {
	k := fmt.Sprintf("slot-%v-parentHash-%v-pubKey-%v", slot, parentHash, pubKey)
	id := uuid.NewString()
	parentSpan := trace.SpanFromContext(ctx)
	s.logger.Info("received",
		zap.String("method", "getHeader"),
		zap.Time("receivedAt", receivedAt),
		zap.String("clientIP", clientIP),
		zap.String("key", k),
		zap.String("reqID", id),
	)
	parentSpan.SetAttributes(
		attribute.String("method", "getHeader"),
		attribute.String("clientIP", clientIP),
		attribute.String("reqID", id),
		attribute.Int64("receivedAt", receivedAt.Unix()),
		attribute.String("key", k),
		attribute.String("reqID", id),
	)

	parentSpanCtx := trace.ContextWithSpan(context.Background(), parentSpan)
	_, span := s.tracer.Start(parentSpanCtx, "getHeader")
	defer span.End()

	defer func() {
		go func() {
			// cleanup old slots/headers
			time.AfterFunc(time.Second*30, func() {
				s.logger.Info("cleanup old slot", zap.String("key", k))
				s.headers.Delete(k)
			})
		}()
	}()

	val := new(big.Int)
	index := 0
	//TODO: currently storing all the header values for the particular slot
	// can be stored only the higher values to avoid looping through all the values
	if headers, ok := s.headers.Load(k); ok {
		for i, header := range headers {
			hVal := new(big.Int).SetBytes(header.Value)
			if hVal.Cmp(val) == 1 {
				val.Set(hVal)
				index = i
			}
		}
		out := headers[index]

		return json.RawMessage(out.Payload), fmt.Sprintf("%v-blockHash-%v-value-%v", k, out.BlockHash, val.String()), nil
	}
	return nil, k, toErrorResp(http.StatusNoContent, "", id, fmt.Sprintf("header value is not present for the requested key %v", k), clientIP)
}

func (s *Service) GetPayload(ctx context.Context, receivedAt time.Time, payload []byte, clientIP string) (any, any, error) {
	id := uuid.NewString()
	parentSpan := trace.SpanFromContext(ctx)
	s.logger.Info("received",
		zap.String("method", "getPayload"),
		zap.String("clientIP", clientIP),
		zap.String("reqID", id),
		zap.Time("receivedAt", receivedAt),
	)
<<<<<<< HEAD
	parentSpan.SetAttributes(
		attribute.String("method", "getPayload"),
		attribute.String("clientIP", clientIP),
		attribute.String("reqID", id),
		attribute.Int64("receivedAt", receivedAt.Unix()),
		attribute.String("reqID", id),
	)

	parentSpanCtx := trace.ContextWithSpan(context.Background(), parentSpan)
	spanCtx, span := s.tracer.Start(parentSpanCtx, "getPayload")
	defer span.End()

=======
	ctx = metadata.AppendToOutgoingContext(ctx, "authorization", s.authKey)
>>>>>>> 56e6bdfd
	req := &relaygrpc.GetPayloadRequest{
		ReqId:      id,
		Payload:    payload,
		ClientIp:   clientIP,
		Version:    s.version,
		ReceivedAt: timestamppb.New(receivedAt),
	}
	var (
		err  error
		out  *relaygrpc.GetPayloadResponse
		meta string
	)
	for _, client := range s.clients {
		out, err = client.GetPayload(spanCtx, req)
		if err != nil {
			err = toErrorResp(http.StatusInternalServerError, err.Error(), id, "relay returned error", clientIP)
			continue
		}
		if out == nil {
			err = toErrorResp(http.StatusInternalServerError, "failed to getPayload", id, "empty response from relay", clientIP)
			continue
		}
		meta = fmt.Sprintf("slot-%v-parentHash-%v-pubKey-%v-blockHash-%v-proposerIndex-%v", out.GetSlot(), out.GetParentHash(), out.GetPubkey(), out.GetBlockHash(), out.GetProposerIndex())
		if out.Code != uint32(codes.OK) {
			err = toErrorResp(http.StatusBadRequest, out.Message, id, "relay returned failure response code", clientIP)
			continue
		}
		// Return early if one of the node return success
		return json.RawMessage(out.GetVersionedExecutionPayload()), meta, nil
	}
	if err != nil {
		return nil, meta, err
	}
	// execution never reaches here
	return json.RawMessage(out.GetVersionedExecutionPayload()), meta, nil
}

type ErrorResp struct {
	Code        int    `json:"code"`
	Message     string `json:"message"`
	BlxrMessage BlxrMessage
}

type BlxrMessage struct {
	reqID    string
	msg      string
	clientIP string
}

func (e *ErrorResp) Error() string {
	return e.Message
}

func toErrorResp(code int, message, reqID, blxrMessage, clientIP string) *ErrorResp {
	return &ErrorResp{
		Code:    code,
		Message: message,
		BlxrMessage: BlxrMessage{
			reqID:    reqID,
			msg:      blxrMessage,
			clientIP: clientIP,
		},
	}
}<|MERGE_RESOLUTION|>--- conflicted
+++ resolved
@@ -36,11 +36,8 @@
 	//TODO: add flag to receive node id
 	nodeID string // UUID
 	//slotCleanUpCh chan uint64
-<<<<<<< HEAD
 	tracer trace.Tracer
-=======
-	authKey string
->>>>>>> 56e6bdfd
+
 }
 
 type Client struct {
@@ -54,11 +51,8 @@
 	BlockHash string
 }
 
-<<<<<<< HEAD
 func NewService(logger *zap.Logger, tracer trace.Tracer, version string, nodeID string, clients ...*Client) *Service {
-=======
-func NewService(logger *zap.Logger, version string, nodeID string, authKey string, clients ...*Client) *Service {
->>>>>>> 56e6bdfd
+
 	return &Service{
 		logger:  logger,
 		tracer:  tracer,
@@ -78,11 +72,8 @@
 		zap.String("reqID", id),
 		zap.Time("receivedAt", receivedAt),
 	)
-<<<<<<< HEAD
-	parentSpan := trace.SpanFromContext(ctx)
-=======
-	ctx = metadata.AppendToOutgoingContext(ctx, "authorization", s.authKey)
->>>>>>> 56e6bdfd
+	parentSpan := trace.SpanFromContext(ctx)
+
 	req := &relaygrpc.RegisterValidatorRequest{
 		ReqId:      id,
 		Payload:    payload,
@@ -164,13 +155,10 @@
 func (s *Service) StreamHeader(ctx context.Context, client relaygrpc.RelayClient) (*relaygrpc.StreamHeaderResponse, error) {
 	id := uuid.NewString()
 	nodeID := fmt.Sprintf("%v-%v", s.nodeID, id)
-<<<<<<< HEAD
-
-	parentSpan := trace.SpanFromContext(ctx)
-
-=======
-	ctx = metadata.AppendToOutgoingContext(ctx, "authorization", s.authKey)
->>>>>>> 56e6bdfd
+
+	parentSpan := trace.SpanFromContext(ctx)
+
+
 	stream, err := client.StreamHeader(ctx, &relaygrpc.StreamHeaderRequest{
 		ReqId:   id,
 		NodeId:  nodeID,
@@ -295,7 +283,6 @@
 		zap.String("reqID", id),
 		zap.Time("receivedAt", receivedAt),
 	)
-<<<<<<< HEAD
 	parentSpan.SetAttributes(
 		attribute.String("method", "getPayload"),
 		attribute.String("clientIP", clientIP),
@@ -308,9 +295,7 @@
 	spanCtx, span := s.tracer.Start(parentSpanCtx, "getPayload")
 	defer span.End()
 
-=======
-	ctx = metadata.AppendToOutgoingContext(ctx, "authorization", s.authKey)
->>>>>>> 56e6bdfd
+
 	req := &relaygrpc.GetPayloadRequest{
 		ReqId:      id,
 		Payload:    payload,
