package api

import (
	"bytes"
	"context"
	"encoding/json"
	"errors"
	"fmt"
	"io"
	"math/big"
	"net/http"
	"strconv"
	"sync"
	"time"

	"google.golang.org/grpc"
	"google.golang.org/grpc/metadata"
	"google.golang.org/grpc/status"

	"go.opentelemetry.io/otel/attribute"
	otelcodes "go.opentelemetry.io/otel/codes"
	"go.opentelemetry.io/otel/trace"
	"google.golang.org/grpc/codes"

	"google.golang.org/protobuf/types/known/timestamppb"

	"github.com/bloXroute-Labs/gateway/v2/utils/syncmap"
	"github.com/bloXroute-Labs/mev-relay-proxy/fluentstats"
	relaygrpc "github.com/bloXroute-Labs/relay-grpc"
	"github.com/google/uuid"
	"go.uber.org/zap"
)

const (
	connReconnectTimeout = 5 * time.Second
	requestTimeout       = 3 * time.Second
	stateCheckerInterval = 5 * time.Second
)

type IService interface {
	RegisterValidator(ctx context.Context, receivedAt time.Time, payload []byte, clientIP, authHeader string) (any, any, error)
	GetHeader(ctx context.Context, receivedAt time.Time, clientIP, slot, parentHash, pubKey, authHeader string) (any, any, error)
	GetPayload(ctx context.Context, receivedAt time.Time, payload []byte, clientIP string, authHeader string) (any, any, error)
}
type Service struct {
	logger                        *zap.Logger
	version                       string // build version
	headers                       *syncmap.SyncMap[string, []*Header]
	clients                       []*Client
	nodeID                        string // UUID
	authKey                       string
	tracer                        trace.Tracer
	registrationClients           []*Client
	currentRegistrationRelayIndex int
	registrationRelayMutex        sync.Mutex
	fluentD                       fluentstats.Stats
	expiredSlotKeyCh              chan string
	secretToken                   string
	beaconGenesisTime             int64
	isStreamOpen                  bool
}

type Client struct {
	URL    string
	nodeID string
	Conn   *grpc.ClientConn
	relaygrpc.RelayClient
}

type Header struct {
	Value     []byte // block value
	Payload   []byte // blinded block
	BlockHash string
}

func NewService(logger *zap.Logger, tracer trace.Tracer, version string, secretToken string, nodeID string, authKey string, beaconGenesisTime int64, fluentD fluentstats.Stats, clients []*Client, registrationClients ...*Client) *Service {
	return &Service{
		logger:                        logger,
		version:                       version,
		clients:                       clients,
		headers:                       syncmap.NewStringMapOf[[]*Header](),
		nodeID:                        nodeID,
		authKey:                       authKey,
		secretToken:                   secretToken,
		registrationClients:           registrationClients,
		registrationRelayMutex:        sync.Mutex{},
		currentRegistrationRelayIndex: 0,
		beaconGenesisTime:             beaconGenesisTime,
		tracer:                        tracer,
		fluentD:                       fluentD,
		expiredSlotKeyCh:              make(chan string, 100),
	}
}

func (s *Service) RegisterValidator(ctx context.Context, receivedAt time.Time, payload []byte, clientIP string, authHeader string) (any, any, error) {
	var (
		errChan  = make(chan error, len(s.clients))
		respChan = make(chan *relaygrpc.RegisterValidatorResponse, len(s.clients))
		_err     error
	)

	parentSpan := trace.SpanFromContext(ctx)
	ctx = trace.ContextWithSpan(context.Background(), parentSpan)
	ctx = metadata.AppendToOutgoingContext(ctx, "authorization", s.authKey)
	_, span := s.tracer.Start(ctx, "registerValidator")
	defer span.End()
	id := uuid.NewString()

	// decode auth header
	accountID, _, err := DecodeAuth(authHeader)
	if err != nil {
		s.logger.Warn("failed to decode auth header", zap.Error(err), zap.String("authHeader", authHeader), zap.String("reqID", id), zap.String("clientIP", clientIP))
		//zap.Error(err), 		return nil, nil, toErrorResp(http.StatusUnauthorized, "", fmt.Sprintf("failed to decode auth header: %v", authHeader), id, "invalid auth header", clientIP)
	}

	span.SetAttributes(
		attribute.String("method", "registerValidator"),
		attribute.String("clientIP", clientIP),
		attribute.String("reqID", id),
		attribute.String("tracerID", parentSpan.SpanContext().TraceID().String()),
		attribute.Int64("receivedAt", receivedAt.Unix()),
		attribute.String("accountID", accountID),
	)

	s.logger.Info("received",
		zap.String("method", "registerValidator"),
		zap.String("clientIP", clientIP),
		zap.String("reqID", id),
		zap.String("tracerID", parentSpan.SpanContext().TraceID().String()),
		zap.Time("receivedAt", receivedAt),
	)

	//TODO: For now using relay proxy auth-header to allow every validator to connect  But this needs to be updated in the future to  use validator auth header.

	for _, registrationClient := range s.registrationClients {
		go func(c *Client) {
			_, regSpan := s.tracer.Start(ctx, "registerValidatorForClient")
			clientCtx, cancel := context.WithTimeout(ctx, requestTimeout)
			defer cancel()

			s.registrationRelayMutex.Lock()
			selectedRelay := s.registrationClients[s.currentRegistrationRelayIndex]
			s.currentRegistrationRelayIndex = (s.currentRegistrationRelayIndex + 1) % len(s.registrationClients)
			s.registrationRelayMutex.Unlock()

			req := &relaygrpc.RegisterValidatorRequest{
				ReqId:       id,
				Payload:     payload,
				ClientIp:    clientIP,
				Version:     s.version,
				NodeId:      c.nodeID,
				ReceivedAt:  timestamppb.New(receivedAt),
				AuthHeader:  authHeader,
				SecretToken: s.secretToken,
			}
<<<<<<< HEAD

			out, err := selectedRelay.RegisterValidator(clientCtx, req)
=======
			out, err := c.RegisterValidator(clientCtx, req)
			regSpan.AddEvent("registerValidator", trace.WithAttributes(attribute.String("url", c.URL)))
>>>>>>> 18a9efc0
			if err != nil {
				regSpan.SetStatus(otelcodes.Error, err.Error())
				errChan <- toErrorResp(http.StatusInternalServerError, err.Error(), "", id, "relay returned error", clientIP)
				return
			}
			if out == nil {
				regSpan.SetStatus(otelcodes.Error, errors.New("empty response from relay").Error())
				errChan <- toErrorResp(http.StatusInternalServerError, "", "", id, "empty response from relay", clientIP)
				return
			}
			if out.Code != uint32(codes.OK) {
				regSpan.SetStatus(otelcodes.Error, errors.New("relay returned failure response code").Error())
				errChan <- toErrorResp(http.StatusBadRequest, "", out.Message, id, "relay returned failure response code", clientIP)
				return
			}
			regSpan.SetStatus(otelcodes.Ok, "relay returned success response code")
			respChan <- out
		}(registrationClient)
	}

	// Wait for the first successful response or until all responses are processed
	for i := 0; i < len(s.registrationClients); i++ {
		select {
		case <-ctx.Done():
			return nil, nil, toErrorResp(http.StatusInternalServerError, "", "failed to register", id, ctx.Err().Error(), clientIP)
		case _err = <-errChan:
			// if multiple client return errors, first error gets replaced by the subsequent errors
		case <-respChan:
			return struct{}{}, nil, nil
		}
	}
	return nil, nil, _err
}

func (s *Service) StartStreamHeaders(ctx context.Context, wg *sync.WaitGroup) {

	// Periodically clean up headers
	go s.cleanUpExpiredHeaders(s.expiredSlotKeyCh)
	defer close(s.expiredSlotKeyCh)

	for _, client := range s.clients {
		wg.Add(1)
		go func(_ctx context.Context, c *Client) {
			defer wg.Done()
			s.handleStream(_ctx, c)
		}(ctx, client)
	}
	wg.Wait()
}

func (s *Service) handleStream(ctx context.Context, client *Client) {
	parentSpan := trace.SpanFromContext(ctx)
	ctx = trace.ContextWithSpan(context.Background(), parentSpan)
	_, span := s.tracer.Start(ctx, "streamHeader")
	defer span.End()

	span.SetAttributes(
		attribute.String("method", "streamHeader"),
		attribute.String("url", client.URL),
		attribute.String("tracerID", parentSpan.SpanContext().TraceID().String()),
	)

	for {
		select {
		case <-ctx.Done():
			s.logger.Warn("stream header context cancelled",
				zap.String("tracerID", parentSpan.SpanContext().TraceID().String()),
			)
			return
		default:
			if _, err := s.StreamHeader(ctx, client); err != nil {
				s.logger.Warn("failed to stream header. Sleeping 1 second and then reconnecting",
					zap.String("url", client.URL),
					zap.String("tracerID", parentSpan.SpanContext().TraceID().String()),
					zap.Error(err))
				span.SetAttributes(attribute.KeyValue{Key: "sleepingFor", Value: attribute.Int64Value(1)}, attribute.KeyValue{Key: "error", Value: attribute.StringValue(err.Error())})
			} else {
				s.logger.Warn("stream header stopped.  Sleeping 1 second and then reconnecting",
					zap.String("url", client.URL),
					zap.String("tracerID", parentSpan.SpanContext().TraceID().String()),
				)
				span.SetAttributes(attribute.KeyValue{Key: "sleepingFor", Value: attribute.Int64Value(1)}, attribute.KeyValue{Key: "error", Value: attribute.StringValue("stream header stopped.")})
			}
			time.Sleep(1 * time.Second)
		}
	}
}

func (s *Service) StreamHeader(ctx context.Context, client *Client) (*relaygrpc.StreamHeaderResponse, error) {
	parentSpan := trace.SpanFromContext(ctx)
	ctx = trace.ContextWithSpan(context.Background(), parentSpan)
	ctx = metadata.AppendToOutgoingContext(ctx, "authorization", s.authKey)
	_, span := s.tracer.Start(ctx, "streamHeader")
	defer span.End()
	id := uuid.NewString()
	client.nodeID = fmt.Sprintf("%v-%v-%v-%v", s.nodeID, client.URL, id, time.Now().UTC().Format("15:04:05.999999999"))

	stream, err := client.StreamHeader(ctx, &relaygrpc.StreamHeaderRequest{
		ReqId:       id,
		NodeId:      client.nodeID,
		Version:     s.version,
		SecretToken: s.secretToken,
	})

	s.logger.Info("streaming headers", zap.String("nodeID", client.nodeID))
	span.SetAttributes(
		attribute.String("method", "streamHeader"),
		attribute.String("nodeID", client.nodeID),
		attribute.String("tracerID", parentSpan.SpanContext().TraceID().String()),
		attribute.String("reqID", id),
	)

	s.logger.Info("streaming headers", zap.String("nodeID", client.nodeID), zap.String("url", client.URL))
	if err != nil {
		s.logger.Warn("failed to stream header",
			zap.Error(err), zap.String("nodeID", client.nodeID),
			zap.String("reqID", id),
			zap.String("url", client.URL),
			zap.String("tracerID", parentSpan.SpanContext().TraceID().String()),
		)
		span.SetStatus(otelcodes.Error, err.Error())
		return nil, err
	}
	s.isStreamOpen = true
	done := make(chan struct{})
	var once sync.Once
	closeDone := func() {
		once.Do(func() {
			s.logger.Info("calling close done once")
			close(done)
		})
	}

	go func() {
		select {
		case <-stream.Context().Done():
			s.logger.Warn("stream context cancelled, closing connection",
				zap.Error(stream.Context().Err()),
				zap.String("nodeID", client.nodeID),
				zap.String("reqID", id),
				zap.String("method", "StreamHeader"),
				zap.String("tracerID", parentSpan.SpanContext().TraceID().String()),
				zap.String("url", client.URL),
			)
			closeDone()
		case <-ctx.Done():
			s.logger.Warn("context cancelled, closing connection",
				zap.Error(ctx.Err()),
				zap.String("nodeID",
					client.nodeID),
				zap.String("reqID", id),
				zap.String("method", "StreamHeader"),
				zap.String("tracerID", parentSpan.SpanContext().TraceID().String()),
				zap.String("url", client.URL),
			)
			closeDone()
		}
	}()
	for {
		select {
		case <-done:
			return nil, nil
		default:
		}
		header, err := stream.Recv()
		if err == io.EOF {
			s.logger.Warn("stream received EOF",
				zap.Error(err), zap.String("nodeID",
					client.nodeID), zap.String("reqID", id),
				zap.String("url", client.URL),
				zap.String("tracerID", parentSpan.SpanContext().TraceID().String()),
			)
			span.SetStatus(otelcodes.Error, err.Error())
			closeDone()
			break
		}
		_s, ok := status.FromError(err)
		if !ok {
			s.logger.Warn("invalid grpc error status",
				zap.Error(err),
				zap.String("nodeID", client.nodeID),
				zap.String("reqID", id),
				zap.String("tracerID", parentSpan.SpanContext().TraceID().String()),
				zap.String("url", client.URL),
			)
			span.SetStatus(otelcodes.Error, "invalid grpc error status")
			continue
		}

		if _s.Code() == codes.Canceled {
			s.logger.Warn("received cancellation signal, shutting down",
				zap.Error(err),
				zap.String("nodeID", client.nodeID),
				zap.String("reqID", id),
				zap.String("url", client.URL),
				zap.String("tracerID", parentSpan.SpanContext().TraceID().String()),
			)
			// mark as canceled to stop the upstream retry loop
			s.isStreamOpen = false
			span.SetStatus(otelcodes.Error, "received cancellation signal")
			closeDone()
			break
		}

		if _s.Code() != codes.OK {
			s.logger.Warn("server unavailable,try reconnecting",
				zap.Error(_s.Err()),
				zap.String("nodeID", client.nodeID),
				zap.String("code", _s.Code().String()),
				zap.String("reqID", id),
				zap.String("url", client.URL),
				zap.String("tracerID", parentSpan.SpanContext().TraceID().String()),
			)
			s.isStreamOpen = false
			span.SetStatus(otelcodes.Error, "server unavailable,try reconnecting")
			closeDone()
			break
		}
		if err != nil {
			s.logger.Warn("failed to receive stream, disconnecting the stream",
				zap.Error(err),
				zap.String("nodeID", client.nodeID),
				zap.String("reqID", id),
				zap.String("url", client.URL),
				zap.String("tracerID", parentSpan.SpanContext().TraceID().String()),
			)
			span.SetStatus(otelcodes.Error, err.Error())
			closeDone()
			break
		}
		// Added empty streaming as a temporary workaround to maintain streaming alive
		// TODO: this need to be handled by adding settings for keep alive params on both server and client
		if header.GetBlockHash() == "" {
			s.logger.Debug("received empty stream",
				zap.String("nodeID", client.nodeID),
				zap.String("reqID", id),
				zap.String("url", client.URL),
				zap.String("tracerID", parentSpan.SpanContext().TraceID().String()),
			)
			continue
		}
		k := fmt.Sprintf("slot-%v-parentHash-%v-pubKey-%v", header.GetSlot(), header.GetParentHash(), header.GetPubkey())
		s.logger.Info("received header",
			zap.String("reqID", id),
			zap.Uint64("slot", header.GetSlot()),
			zap.String("parentHash", header.GetParentHash()),
			zap.String("blockHash", header.GetBlockHash()),
			zap.String("blockValue", new(big.Int).SetBytes(header.GetValue()).String()),
			zap.String("pubKey", header.GetPubkey()),
			zap.String("nodeID", client.nodeID),
			zap.String("url", client.URL),
			zap.String("tracerID", parentSpan.SpanContext().TraceID().String()),
		)
		v := &Header{
			Value:     header.GetValue(),
			Payload:   header.GetPayload(),
			BlockHash: header.GetBlockHash(),
		}
		if h, ok := s.headers.Load(k); ok {
			h = append(h, v)
			s.headers.Store(k, h)
			continue
		}
		h := make([]*Header, 0)
		h = append(h, v)
		s.headers.Store(k, h)

		// Send the key to chan for expiration after 1 minute to clean-up
		go func(key string) {
			<-time.After(time.Minute)
			s.expiredSlotKeyCh <- key
		}(k)
	}
	<-done
	s.logger.Warn("closing connection",
		zap.String("nodeID", client.nodeID),
		zap.String("reqID", id),
		zap.String("url", client.URL),
		zap.String("tracerID", parentSpan.SpanContext().TraceID().String()),
	)
	return nil, nil
}

func (s *Service) cleanUpExpiredHeaders(expiredKeyCh <-chan string) {
	for k := range expiredKeyCh {
		s.logger.Info("cleanup old slot", zap.String("key", k))
		s.headers.Delete(k)
	}
}

func (s *Service) GetHeader(ctx context.Context, receivedAt time.Time, clientIP, slot, parentHash, pubKey, authHeader string) (any, any, error) {
	parentSpan := trace.SpanFromContext(ctx)
	ctx = trace.ContextWithSpan(context.Background(), parentSpan)
	_, span := s.tracer.Start(ctx, "getHeader")
	defer span.End()
	startTime := time.Now().UTC()

	k := fmt.Sprintf("slot-%v-parentHash-%v-pubKey-%v", slot, parentHash, pubKey)
	id := uuid.NewString()

	// decode auth header
	accountID, _, err := DecodeAuth(authHeader)
	if err != nil {
		s.logger.Warn("failed to decode auth header", zap.Error(err), zap.String("authHeader", authHeader), zap.String("reqID", id), zap.String("clientIP", clientIP))
		//return nil, nil, toErrorResp(http.StatusUnauthorized, "", fmt.Sprintf("failed to decode auth header: %v", authHeader), id, "invalid auth header", clientIP)
	}

	_slot, err := strconv.ParseUint(slot, 10, 64)
	if err != nil {
		return nil, nil, toErrorResp(http.StatusBadRequest, "", fmt.Sprintf("invalid slot %v", slot), id, "invalid slot", clientIP)

	}

	slotStartTime := GetSlotStartTime(s.beaconGenesisTime, int64(_slot))
	msIntoSlot := time.Since(slotStartTime).Milliseconds()

	s.logger.Info("received",
		zap.String("method", "getHeader"),
		zap.Time("receivedAt", receivedAt),
		zap.String("clientIP", clientIP),
		zap.String("key", k),
		zap.String("reqID", id),
		zap.String("TraceID", parentSpan.SpanContext().TraceID().String()),
		zap.String("slot", slot),
		zap.Time("slotStartTime", slotStartTime),
		zap.Int64("msIntoSlot", msIntoSlot),
	)

	span.SetAttributes(
		attribute.String("method", "getHeader"),
		attribute.String("clientIP", clientIP),
		attribute.String("reqID", id),
		attribute.Int64("receivedAt", receivedAt.Unix()),
		attribute.String("key", k),
		attribute.String("tracerID", parentSpan.SpanContext().TraceID().String()),
		attribute.String("slot", slot),
		attribute.String("slotStartTime", slotStartTime.String()),
		attribute.Int64("msIntoSlot", msIntoSlot),
	)
	val := new(big.Int)
	index := 0
	//TODO: currently storing all the header values for the particular slot
	// can be stored only the higher values to avoid looping through all the values
	if headers, ok := s.headers.Load(k); ok {
		_, spanStoringHeader := s.tracer.Start(ctx, "storingHeader")
		for i, header := range headers {
			hVal := new(big.Int).SetBytes(header.Value)
			if hVal.Cmp(val) == 1 {
				val.Set(hVal)
				index = i
			}
		}
		out := headers[index]
		go func() {
			s.fluentD.LogToFluentD(fluentstats.Record{
				Type: "relay_proxy_provided_header",
				Data: map[string]interface{}{
					"received":      receivedAt,
					"duration":      time.Since(startTime),
					"slot":          slot,
					"slotStartTime": slotStartTime,
					"msIntoSlot":    msIntoSlot,
					"parentHash":    parentHash,
					"pubKey":        pubKey,
					"blockHash":     out.BlockHash,
					"reqID":         id,
					"clientIP":      clientIP,
					"blockValue":    val.String(),
					"succeeded":     true,
					"nodeID":        s.nodeID,
					"accountID":     accountID,
				},
			}, time.Now().UTC(), s.nodeID, "relay-proxy-getHeader")
		}()
		spanStoringHeader.AddEvent("Header value is present", trace.WithAttributes(attribute.String("blockHash", out.BlockHash), attribute.String("blockValue", val.String())))
		return json.RawMessage(out.Payload), fmt.Sprintf("%v-blockHash-%v-value-%v", k, out.BlockHash, val.String()), nil
	}
	msg := fmt.Sprintf("header value is not present for the requested key %v", k)
	span.AddEvent("Header value is not present", trace.WithAttributes(attribute.String("msg", msg)))
	go func() {
		s.fluentD.LogToFluentD(fluentstats.Record{
			Type: "relay_proxy_provided_header",
			Data: map[string]interface{}{
				"RequestReceivedAt": receivedAt,
				"duration":          time.Since(startTime),
				"slot":              slot,
				"slotStartTime":     slotStartTime,
				"msIntoSlot":        msIntoSlot,
				"parentHash":        parentHash,
				"pubKey":            pubKey,
				"blockHash":         "",
				"reqID":             id,
				"clientIP":          clientIP,
				"blockValue":        "",
				"succeeded":         false,
				"nodeID":            s.nodeID,
				"accountID":         accountID,
			},
		}, time.Now().UTC(), s.nodeID, "relay-proxy-getHeader")
	}()
	return nil, k, toErrorResp(http.StatusNoContent, "", "", id, msg, clientIP)
}

func (s *Service) GetPayload(ctx context.Context, receivedAt time.Time, payload []byte, clientIP, authHeader string) (any, any, error) {
	parentSpan := trace.SpanFromContext(ctx)
	ctx = trace.ContextWithSpan(context.Background(), parentSpan)
	ctx = metadata.AppendToOutgoingContext(ctx, "authorization", s.authKey)
	_, span := s.tracer.Start(ctx, "getPayload")
	defer span.End()

	startTime := time.Now().UTC()
	id := uuid.NewString()

	// decode auth header
	accountID, _, err := DecodeAuth(authHeader)
	if err != nil {
		s.logger.Warn("failed to decode auth header", zap.Error(err), zap.String("authHeader", authHeader), zap.String("reqID", id), zap.String("clientIP", clientIP))
		//return nil, nil, toErrorResp(http.StatusUnauthorized, "", fmt.Sprintf("failed to decode auth header: %v", authHeader), id, "invalid auth header", clientIP)
	}

	s.logger.Info("received",
		zap.String("method", "getPayload"),
		zap.String("clientIP", clientIP),
		zap.String("reqID", id),
		zap.Any("traceID", span.SpanContext().TraceID),
		zap.Time("receivedAt", receivedAt),
	)
	span.SetAttributes(
		attribute.String("method", "getPayload"),
		attribute.String("clientIP", clientIP),
		attribute.String("reqID", id),
		attribute.String("tracerID", parentSpan.SpanContext().TraceID().String()),
		attribute.Int64("receivedAt", receivedAt.Unix()),
	)

	//TODO: For now using relay proxy auth-header to allow every validator to connect  But this needs to be updated in the future to  use validator auth header.

	defer span.End()

	req := &relaygrpc.GetPayloadRequest{
		ReqId:       id,
		Payload:     payload,
		ClientIp:    clientIP,
		Version:     s.version,
		ReceivedAt:  timestamppb.New(receivedAt),
		SecretToken: s.secretToken,
	}
	var (
		errChan  = make(chan error, len(s.clients))
		respChan = make(chan *relaygrpc.GetPayloadResponse, len(s.clients))
		_err     error
		meta     string
	)
	for _, client := range s.clients {
		go func(c relaygrpc.RelayClient) {
			clientCtx, cancel := context.WithTimeout(ctx, 3*time.Second)
			defer cancel()

			out, err := c.GetPayload(clientCtx, req)
			if err != nil {
				span.SetStatus(otelcodes.Error, err.Error())
				errChan <- toErrorResp(http.StatusInternalServerError, err.Error(), "", id, "relay returned error", clientIP)
				return
			}
			if out == nil {
				span.SetStatus(otelcodes.Error, "empty response from relay")
				errChan <- toErrorResp(http.StatusInternalServerError, "", "", id, "empty response from relay", clientIP)
				return
			}
			if out.Code != uint32(codes.OK) {
				span.SetStatus(otelcodes.Error, out.Message)
				errChan <- toErrorResp(http.StatusBadRequest, "", out.Message, id, "relay returned failure response code", clientIP)
				return
			}
			// Set meta and send the response
			meta = fmt.Sprintf("slot-%v-parentHash-%v-pubKey-%v-blockHash-%v-proposerIndex-%v", out.GetSlot(), out.GetParentHash(), out.GetPubkey(), out.GetBlockHash(), out.GetProposerIndex())
			respChan <- out
		}(client)
	}
	// Wait for the first successful response or until all responses are processed
	for i := 0; i < len(s.clients); i++ {
		select {
		case <-ctx.Done():

			go func() {
				var (
					slot          int64
					slotStartTime time.Time
					msIntoSlot    int64
					blockHash     string
				)
				// Decode payload
				decodedPayload := new(VersionedSignedBlindedBeaconBlock)
				if err = json.NewDecoder(bytes.NewReader(payload)).Decode(decodedPayload); err != nil {
					s.logger.Warn("failed to decode getPayload request")
				} else {
					_slot, err := decodedPayload.Slot()
					if err != nil {
						s.logger.Warn("failed to decode getPayload slot")
					} else {
						slot = int64(_slot)
						slotStartTime = GetSlotStartTime(s.beaconGenesisTime, slot)
						msIntoSlot = time.Since(slotStartTime).Milliseconds()

						_blockHash, err := decodedPayload.ExecutionBlockHash()
						if err != nil {
							s.logger.Warn("failed to decode getPayload blockHash")
						} else {
							blockHash = _blockHash.String()
						}
					}
				}

				s.fluentD.LogToFluentD(fluentstats.Record{
					Type: "relay_proxy_provided_payload",
					Data: map[string]interface{}{
						"RequestReceivedAt": receivedAt,
						"duration":          time.Since(startTime),
						"slotStartTime":     slotStartTime,
						"msIntoSlot":        msIntoSlot,
						"slot":              slot,
						"parentHash":        "",
						"pubKey":            "",
						"blockHash":         blockHash,
						"reqID":             id,
						"clientIP":          clientIP,
						"succeeded":         false,
						"nodeID":            s.nodeID,
						"accountID":         accountID,
					},
				}, time.Now().UTC(), s.nodeID, "relay-proxy-getPayload")
			}()
			return nil, meta, toErrorResp(http.StatusInternalServerError, "", "failed to getPayload", id, ctx.Err().Error(), clientIP)
		case _err = <-errChan:
			// if multiple client return errors, first error gets replaced by the subsequent errors
		case out := <-respChan:
			go func() {

				slotStartTime := GetSlotStartTime(s.beaconGenesisTime, int64(out.GetSlot()))
				msIntoSlot := time.Since(slotStartTime).Milliseconds()

				s.fluentD.LogToFluentD(fluentstats.Record{
					Type: "relay_proxy_provided_payload",
					Data: map[string]interface{}{
						"RequestReceivedAt": receivedAt,
						"duration":          time.Since(startTime),
						"slot":              out.GetSlot(),
						"slotStartTime":     slotStartTime,
						"msIntoSlot":        msIntoSlot,
						"parentHash":        out.GetParentHash(),
						"pubKey":            out.GetPubkey(),
						"blockHash":         out.GetBlockHash(),
						"reqID":             id,
						"clientIP":          clientIP,
						"succeeded":         true,
						"nodeID":            s.nodeID,
						"accountID":         accountID,
					},
				}, time.Now().UTC(), s.nodeID, "relay-proxy-getPayload")
			}()
			return json.RawMessage(out.GetVersionedExecutionPayload()), meta, nil
		}
	}
	return nil, meta, _err
}

type ErrorResp struct {
	Code    int    `json:"code"`
	Message string `json:"message"`

	BlxrMessage BlxrMessage `json:"-"`
}

type BlxrMessage struct {
	reqID    string
	msg      string
	relayMsg string
	proxyMsg string
	clientIP string
}

func (e *ErrorResp) Error() string {
	return e.Message
}

func toErrorResp(code int, relayMsg, proxyMsg, reqID, msg, clientIP string) *ErrorResp {
	return &ErrorResp{
		Code:    code,
		Message: msg,
		BlxrMessage: BlxrMessage{
			reqID:    reqID,
			msg:      msg,
			relayMsg: relayMsg,
			proxyMsg: proxyMsg,
			clientIP: clientIP,
		},
	}
}<|MERGE_RESOLUTION|>--- conflicted
+++ resolved
@@ -153,13 +153,8 @@
 				AuthHeader:  authHeader,
 				SecretToken: s.secretToken,
 			}
-<<<<<<< HEAD
-
 			out, err := selectedRelay.RegisterValidator(clientCtx, req)
-=======
-			out, err := c.RegisterValidator(clientCtx, req)
 			regSpan.AddEvent("registerValidator", trace.WithAttributes(attribute.String("url", c.URL)))
->>>>>>> 18a9efc0
 			if err != nil {
 				regSpan.SetStatus(otelcodes.Error, err.Error())
 				errChan <- toErrorResp(http.StatusInternalServerError, err.Error(), "", id, "relay returned error", clientIP)
