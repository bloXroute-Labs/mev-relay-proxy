--- conflicted
+++ resolved
@@ -41,7 +41,6 @@
 	GetPayload(ctx context.Context, receivedAt time.Time, payload []byte, clientIP string, authHeader string) (any, any, error)
 }
 type Service struct {
-<<<<<<< HEAD
 	logger                        *zap.Logger
 	version                       string // build version
 	headers                       *syncmap.SyncMap[string, []*Header]
@@ -52,24 +51,11 @@
 	registrationClients           []*Client
 	currentRegistrationRelayIndex int
 	registrationRelayMutex        sync.Mutex
-	secretToken                   string
-	isStreamOpen                  bool
 	fluentD                       fluentstats.Stats
 	expiredSlotKeyCh              chan string
-=======
-	logger            *zap.Logger
-	version           string // build version
-	headers           *syncmap.SyncMap[string, []*Header]
-	clients           []*Client
-	nodeID            string // UUID
-	authKey           string
-	secretToken       string
-	beaconGenesisTime int64
-	isStreamOpen      bool
-	tracer            trace.Tracer
-	fluentD           fluentstats.Stats
-	expiredSlotKeyCh  chan string
->>>>>>> 0e114080
+	secretToken                   string
+	beaconGenesisTime             int64
+	isStreamOpen                  bool
 }
 
 type Client struct {
@@ -85,37 +71,22 @@
 	BlockHash string
 }
 
-<<<<<<< HEAD
-func NewService(logger *zap.Logger, tracer trace.Tracer, version string, secretToken string, nodeID string, authKey string, fluentD fluentstats.Stats, clients []*Client, registrationClients ...*Client) *Service {
+func NewService(logger *zap.Logger, tracer trace.Tracer, version string, secretToken string, nodeID string, authKey string, beaconGenesisTime int64, fluentD fluentstats.Stats, clients []*Client, registrationClients ...*Client) *Service {
 	return &Service{
 		logger:                        logger,
-		tracer:                        tracer,
 		version:                       version,
 		clients:                       clients,
 		headers:                       syncmap.NewStringMapOf[[]*Header](),
 		nodeID:                        nodeID,
 		authKey:                       authKey,
+		secretToken:                   secretToken,
 		registrationClients:           registrationClients,
+		registrationRelayMutex:        sync.Mutex{},
 		currentRegistrationRelayIndex: 0,
-		secretToken:                   secretToken,
+		beaconGenesisTime:             beaconGenesisTime,
+		tracer:                        tracer,
 		fluentD:                       fluentD,
 		expiredSlotKeyCh:              make(chan string, 100),
-		registrationRelayMutex:        sync.Mutex{},
-=======
-func NewService(logger *zap.Logger, tracer trace.Tracer, version string, secretToken string, nodeID string, authKey string, beaconGenesisTime int64, fluentD fluentstats.Stats, clients ...*Client) *Service {
-	return &Service{
-		logger:            logger,
-		version:           version,
-		clients:           clients,
-		headers:           syncmap.NewStringMapOf[[]*Header](),
-		nodeID:            nodeID,
-		authKey:           authKey,
-		secretToken:       secretToken,
-		beaconGenesisTime: beaconGenesisTime,
-		tracer:            tracer,
-		fluentD:           fluentD,
-		expiredSlotKeyCh:  make(chan string, 100),
->>>>>>> 0e114080
 	}
 }
 
