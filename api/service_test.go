package api

import (
	"bytes"
	"context"
	"encoding/json"
	"errors"
	"fmt"
	"io"
	"math/big"
	"net"
	"net/http"
	"reflect"
	"strconv"
	"strings"
	"testing"
	"time"

	"github.com/attestantio/go-builder-client/spec"
	relaygrpc "github.com/bloXroute-Labs/relay-grpc"
	"go.uber.org/zap"
	"google.golang.org/grpc"
	"google.golang.org/grpc/credentials/insecure"
	"gotest.tools/assert"
)

func TestService_RegisterValidator(t *testing.T) {

	tests := map[string]struct {
		f           func(ctx context.Context, req *relaygrpc.RegisterValidatorRequest, opts ...grpc.CallOption) (*relaygrpc.RegisterValidatorResponse, error)
		wantSuccess any
		wantErr     *ErrorResp
	}{
		"If registerValidator succeeded ": {
			f: func(ctx context.Context, req *relaygrpc.RegisterValidatorRequest, opts ...grpc.CallOption) (*relaygrpc.RegisterValidatorResponse, error) {
				return &relaygrpc.RegisterValidatorResponse{Code: 0, Message: "success"}, nil
			},
			wantSuccess: struct{}{},
			wantErr:     nil,
		},
		"If registerValidator returns error": {
			f: func(ctx context.Context, req *relaygrpc.RegisterValidatorRequest, opts ...grpc.CallOption) (*relaygrpc.RegisterValidatorResponse, error) {
				return nil, fmt.Errorf("error")
			},
			wantErr: toErrorResp(http.StatusInternalServerError, "error", "", "", ""),
		},
		"If registerValidator returns empty output": {
			f: func(ctx context.Context, req *relaygrpc.RegisterValidatorRequest, opts ...grpc.CallOption) (*relaygrpc.RegisterValidatorResponse, error) {
				return nil, nil
			},
			wantErr: toErrorResp(http.StatusInternalServerError, "failed to register", "", "", ""),
		},
		"If registerValidator returns error output": {
			f: func(ctx context.Context, req *relaygrpc.RegisterValidatorRequest, opts ...grpc.CallOption) (*relaygrpc.RegisterValidatorResponse, error) {
				return &relaygrpc.RegisterValidatorResponse{Code: 2, Message: "failed"}, nil
			},
			wantErr: toErrorResp(http.StatusInternalServerError, "failed", "", "", ""),
		},
	}
	for testName, tt := range tests {
		t.Run(testName, func(t *testing.T) {
			s := &Service{
				logger:  zap.NewNop(),
				clients: []*Client{{"", "", nil, &mockRelayClient{RegisterValidatorFunc: tt.f}}},
			}
			got, _, err := s.RegisterValidator(context.Background(), time.Now(), nil, "", "")
			if err == nil {
				assert.Equal(t, got, tt.wantSuccess)
				return
			}
			assert.Equal(t, err.Error(), tt.wantErr.Error())
		})
	}
}
func TestService_getPayload(t *testing.T) {

	tests := map[string]struct {
		f           func(ctx context.Context, req *relaygrpc.GetPayloadRequest, opts ...grpc.CallOption) (*relaygrpc.GetPayloadResponse, error)
		wantSuccess []byte
		wantErr     *ErrorResp
	}{
		"If getPayload succeeded ": {
			f: func(ctx context.Context, req *relaygrpc.GetPayloadRequest, opts ...grpc.CallOption) (*relaygrpc.GetPayloadResponse, error) {
				return &relaygrpc.GetPayloadResponse{Code: 0, Message: "success", VersionedExecutionPayload: []byte(`payload`)}, nil
			},
			wantSuccess: []byte(`payload`),
			wantErr:     nil,
		},
		"If getPayload returns error": {
			f: func(ctx context.Context, req *relaygrpc.GetPayloadRequest, opts ...grpc.CallOption) (*relaygrpc.GetPayloadResponse, error) {
				return nil, fmt.Errorf("error")
			},
			wantErr: toErrorResp(http.StatusInternalServerError, "error", "", "", ""),
		},
		"If getPayload returns empty output": {
			f: func(ctx context.Context, req *relaygrpc.GetPayloadRequest, opts ...grpc.CallOption) (*relaygrpc.GetPayloadResponse, error) {
				return nil, nil
			},
			wantErr: toErrorResp(http.StatusInternalServerError, "failed to getPayload", "", "", ""),
		},
		"If getPayload returns error output": {
			f: func(ctx context.Context, req *relaygrpc.GetPayloadRequest, opts ...grpc.CallOption) (*relaygrpc.GetPayloadResponse, error) {
				return &relaygrpc.GetPayloadResponse{Code: 2, Message: "failed"}, nil
			},
			wantErr: toErrorResp(http.StatusInternalServerError, "failed", "", "", ""),
		},
	}
	for testName, tt := range tests {
		t.Run(testName, func(t *testing.T) {
			s := &Service{
				logger:  zap.NewNop(),
				clients: []*Client{{RelayClient: &mockRelayClient{GetPayloadFunc: tt.f}}},
			}
			got, _, err := s.GetPayload(context.Background(), time.Now(), nil, "")
			if err == nil {
				assert.Equal(t, string(got.(json.RawMessage)), string(tt.wantSuccess))
				return
			}
			assert.Equal(t, err.Error(), tt.wantErr.Error())
		})
	}
}

func TestService_StreamHeaderAndGetMethod(t *testing.T) {
	ctx, cancel := context.WithCancel(context.Background())
	defer cancel()
	l := zap.NewNop()
	//l, _ := zap.NewDevelopment()
	streams := []stream{
		{Slot: uint64(66), BlockHash: "blockHash66", ParentHash: "0x66", ProposerPubKey: "0x66", Value: new(big.Int).SetInt64(66666).Bytes()},
		{Slot: uint64(66), BlockHash: "blockHash66", ParentHash: "0x66", ProposerPubKey: "0x66", Value: new(big.Int).SetInt64(66668).Bytes()},
		{Slot: uint64(66), BlockHash: "blockHash67", ParentHash: "0x66", ProposerPubKey: "0x66", Value: new(big.Int).SetInt64(66669).Bytes(), Payload: []byte("{\"version\":\"capella\",\"data\":{\"message\":{\"header\":{\"parent_hash\":\"0xbd0ada39aca5fed393fa4bf80d45d4703e3a9aa3c0a09750879cb842f1bdfc58\",\"fee_recipient\":\"0x8dC847Af872947Ac18d5d63fA646EB65d4D99560\",\"state_root\":\"0x3047ac621434c21c527f38d676382fa10e402f742e6d47bc6e07e7a2c13fdf32\",\"receipts_root\":\"0xeaf609cff0ccedd82d3db9029455b5ce52f0d8f4b91977d9251db72bc73acf1e\",\"logs_bloom\":\"0x00310412002012002a001066840114452398001008403a4000eb341024000912221080280208300681509a0b80810070740ba236ca21371102118f89312c201653f2c03c4c009c9946a0401a5218c233c20d046090460801860442868c2610244900006086420ad0a008b28430000ac0700008e84028054400826812c09800c12a22b472491401c03040301502c100000027100d904c82e8342104e2e400808042e808402465080203811582a04808880602f610900043a000487036a08002009410c00210a21084004aa4108153430a060200a2408800190821849a5808e0084130004509222c47280a11808240800492421454021303414898f80415800774\",\"prev_randao\":\"0x21a739f58604430cef3e5c550a955bc5943bae4c3dae6a01672be878ae0a5e1b\",\"block_number\":\"10077336\",\"gas_limit\":\"30000000\",\"gas_used\":\"9696787\",\"timestamp\":\"1700496012\",\"extra_data\":\"0x506f776572656420627920626c6f58726f757465\",\"base_fee_per_gas\":\"11\",\"block_hash\":\"0xf4488a3b1fa59a3ce2e52a087ae3d7c93ff4a29f0a2df93a003b02902571cc54\",\"transactions_root\":\"0x9956dd9ece5082f2eab87c2b5d22f7ed6cf7c865cc461c20ee71bee07b031368\",\"withdrawals_root\":\"0x2f2680e6bca4d97e9a776567779f7a290766634e1fc6a0fce75ceabe239240bb\"},\"value\":\"54788421837882049\",\"pubkey\":\"0x821f2a65afb70e7f2e820a925a9b4c80a159620582c1766b1b09729fec178b11ea22abb3a51f07b288be815a1a2ff516\"},\"signature\":\"0x8e7678fb099b1489ad5d0929d48d4c5839e09f8884bf3cbbf309a5d1032f723c5b599ac00d53c3bea7b5fc70f1ac53fd0f8e6692d18ec94b8565f9fa18dc393867b43400774968f6e0f1d40282764d64a5ef5897716a2e5f9e3b667f3e49c0fe\"}}")},
		{Slot: uint64(77), BlockHash: "blockHash77", ParentHash: "0x77", ProposerPubKey: "0x77", Value: new(big.Int).SetInt64(77777).Bytes()},
		{Slot: uint64(88), BlockHash: "blockHash88", ParentHash: "0x88", ProposerPubKey: "0x88", Value: new(big.Int).SetInt64(88888).Bytes()},
	}
	// Set up your mock gRPC server and client.
	srv := grpc.NewServer()
	relaygrpc.RegisterRelayServer(srv, &mockRelayServer{output: streams, logger: l})

	// Create a listener and start the server.
	lis, err := net.Listen("tcp", "localhost:0")
	if err != nil {
		t.Fatal("Failed to create listener", zap.Error(err))
	}
	go srv.Serve(lis)
	defer srv.Stop()

	// Create a gRPC client that connects to the mock server.
	conn, err := grpc.Dial(lis.Addr().String(), grpc.WithTransportCredentials(insecure.NewCredentials()))
	if err != nil {
		t.Fatal("Failed to create client connection", zap.Error(err))
	}
	defer conn.Close()
	relayClient := relaygrpc.NewRelayClient(conn)
<<<<<<< HEAD
	c := &Client{lis.Addr().String(), conn, relayClient}
	service := NewService(l, nil, "test", "", "", c)
=======
	c := &Client{lis.Addr().String(), "", conn, relayClient}
	service := NewService(l, "test", "", "", c)
>>>>>>> 7c63c749

	go service.StreamHeader(ctx, c)

	server := &Server{svc: service, logger: zap.NewNop(), listenAddress: "127.0.0.1:9090"}
	go server.Start()
	defer server.Stop()

	<-time.After(time.Second * 1)

	client := http.Client{}

	tests := map[string]struct {
		in      stream
		args    []stream
		want    any
		wantErr bool
	}{
		"If key not present in the header map": {
			in:      stream{Slot: uint64(99), ParentHash: "0x00", ProposerPubKey: "0x00"},
			args:    streams,
			wantErr: true,
		},
		"If key present in the header map": {
			in:      stream{Slot: uint64(66), ParentHash: "0x66", ProposerPubKey: "0x66"},
			args:    streams,
			want:    json.RawMessage("{\"version\":\"capella\",\"data\":{\"message\":{\"header\":{\"parent_hash\":\"0xbd0ada39aca5fed393fa4bf80d45d4703e3a9aa3c0a09750879cb842f1bdfc58\",\"fee_recipient\":\"0x8dC847Af872947Ac18d5d63fA646EB65d4D99560\",\"state_root\":\"0x3047ac621434c21c527f38d676382fa10e402f742e6d47bc6e07e7a2c13fdf32\",\"receipts_root\":\"0xeaf609cff0ccedd82d3db9029455b5ce52f0d8f4b91977d9251db72bc73acf1e\",\"logs_bloom\":\"0x00310412002012002a001066840114452398001008403a4000eb341024000912221080280208300681509a0b80810070740ba236ca21371102118f89312c201653f2c03c4c009c9946a0401a5218c233c20d046090460801860442868c2610244900006086420ad0a008b28430000ac0700008e84028054400826812c09800c12a22b472491401c03040301502c100000027100d904c82e8342104e2e400808042e808402465080203811582a04808880602f610900043a000487036a08002009410c00210a21084004aa4108153430a060200a2408800190821849a5808e0084130004509222c47280a11808240800492421454021303414898f80415800774\",\"prev_randao\":\"0x21a739f58604430cef3e5c550a955bc5943bae4c3dae6a01672be878ae0a5e1b\",\"block_number\":\"10077336\",\"gas_limit\":\"30000000\",\"gas_used\":\"9696787\",\"timestamp\":\"1700496012\",\"extra_data\":\"0x506f776572656420627920626c6f58726f757465\",\"base_fee_per_gas\":\"11\",\"block_hash\":\"0xf4488a3b1fa59a3ce2e52a087ae3d7c93ff4a29f0a2df93a003b02902571cc54\",\"transactions_root\":\"0x9956dd9ece5082f2eab87c2b5d22f7ed6cf7c865cc461c20ee71bee07b031368\",\"withdrawals_root\":\"0x2f2680e6bca4d97e9a776567779f7a290766634e1fc6a0fce75ceabe239240bb\"},\"value\":\"54788421837882049\",\"pubkey\":\"0x821f2a65afb70e7f2e820a925a9b4c80a159620582c1766b1b09729fec178b11ea22abb3a51f07b288be815a1a2ff516\"},\"signature\":\"0x8e7678fb099b1489ad5d0929d48d4c5839e09f8884bf3cbbf309a5d1032f723c5b599ac00d53c3bea7b5fc70f1ac53fd0f8e6692d18ec94b8565f9fa18dc393867b43400774968f6e0f1d40282764d64a5ef5897716a2e5f9e3b667f3e49c0fe\"}}"),
			wantErr: false,
		},
	}
	for testName, tt := range tests {
		t.Run(testName, func(t *testing.T) {
			got, _, err := service.GetHeader(ctx, time.Now(), "", strconv.FormatUint(tt.in.Slot, 10), tt.in.ParentHash, tt.in.ProposerPubKey)
			if (err != nil) != tt.wantErr {
				t.Errorf("GetHeader() error = %v, wantErr %v", err, tt.wantErr)
				return
			}
			if !reflect.DeepEqual(got, tt.want) {
				t.Errorf("GetHeader() got = %v, wantErr %v", got, tt.want)
			}
			responsePayload := new(spec.VersionedSignedBuilderBid)
			code, err := sendHTTPRequest(context.Background(), client, http.MethodGet, fmt.Sprintf("http://127.0.0.1:9090/eth/v1/builder/header/%v/%v/%v", tt.in.Slot, tt.in.ParentHash, tt.in.ProposerPubKey), "", map[string]string{}, nil, responsePayload)
			if !tt.wantErr {
				assert.NilError(t, err)
				assert.Equal(t, code, http.StatusOK)
				hash, err := responsePayload.BlockHash()
				assert.NilError(t, err)
				assert.Equal(t, hash.String(), "0xf4488a3b1fa59a3ce2e52a087ae3d7c93ff4a29f0a2df93a003b02902571cc54")
			}
		})
	}
}

type UserAgent string

func sendHTTPRequest(ctx context.Context, client http.Client, method, url string, userAgent UserAgent, headers map[string]string, payload, dst any) (code int, err error) {
	var req *http.Request

	if payload == nil {
		req, err = http.NewRequestWithContext(ctx, method, url, nil)
	} else {
		payloadBytes, err2 := json.Marshal(payload)
		if err2 != nil {
			return 0, fmt.Errorf("could not marshal request: %w", err2)
		}
		req, err = http.NewRequestWithContext(ctx, method, url, bytes.NewReader(payloadBytes))

		// Set headers
		req.Header.Add("Content-Type", "application/json")
	}
	if err != nil {
		return 0, fmt.Errorf("could not prepare request: %w", err)
	}

	// Set user agent header
	req.Header.Set("User-Agent", strings.TrimSpace(fmt.Sprintf("mev-boost/%s %s", "test-version", userAgent)))

	// Set other headers
	for key, value := range headers {
		req.Header.Set(key, value)
	}

	// Execute request
	resp, err := client.Do(req)
	if err != nil {
		return 0, err
	}
	defer resp.Body.Close()

	if resp.StatusCode == http.StatusNoContent {
		return resp.StatusCode, nil
	}

	if resp.StatusCode > 299 {
		bodyBytes, err := io.ReadAll(resp.Body)
		if err != nil {
			return resp.StatusCode, fmt.Errorf("could not read error response body for status code %d: %w", resp.StatusCode, err)
		}
		return resp.StatusCode, fmt.Errorf("%w: %d / %s", errors.New("HTTP error response"), resp.StatusCode, string(bodyBytes))
	}

	if dst != nil {
		bodyBytes, err := io.ReadAll(resp.Body)
		if err != nil {
			return resp.StatusCode, fmt.Errorf("could not read response body: %w", err)
		}
		if err := json.Unmarshal(bodyBytes, &dst); err != nil {
			return resp.StatusCode, fmt.Errorf("could not unmarshal response %s: %w", string(bodyBytes), err)
		}

	}

	return resp.StatusCode, nil
}

type mockRelayServer struct {
	relaygrpc.UnimplementedRelayServer
	output []stream
	logger *zap.Logger
}

func (m *mockRelayServer) SubmitBlock(ctx context.Context, request *relaygrpc.SubmitBlockRequest) (*relaygrpc.SubmitBlockResponse, error) {
	panic("implement me")
}

func (m *mockRelayServer) RegisterValidator(ctx context.Context, request *relaygrpc.RegisterValidatorRequest) (*relaygrpc.RegisterValidatorResponse, error) {
	panic("implement me")
}

func (m *mockRelayServer) GetHeader(ctx context.Context, request *relaygrpc.GetHeaderRequest) (*relaygrpc.GetHeaderResponse, error) {
	panic("implement me")
}

func (m *mockRelayServer) GetPayload(ctx context.Context, request *relaygrpc.GetPayloadRequest) (*relaygrpc.GetPayloadResponse, error) {
	panic("implement me")
}

func (m *mockRelayServer) StreamHeader(request *relaygrpc.StreamHeaderRequest, srv relaygrpc.Relay_StreamHeaderServer) error {
	// Simulate streaming of headers for testing.
	// send predefined headers to the client via srv.Send().
	bidStream := make(chan stream, 100)
	go func() {
		for _, s := range m.output {
			m.logger.Warn("sending stream")
			bidStream <- s
		}
		close(bidStream)
	}()
	for bid := range bidStream {
		m.logger.Warn("sending header")
		header := &relaygrpc.StreamHeaderResponse{
			Slot:       bid.Slot,
			ParentHash: bid.ParentHash,
			Pubkey:     bid.ProposerPubKey,
			Value:      bid.Value,
			Payload:    bid.Payload,
		}
		if err := srv.Send(header); err != nil {
			m.logger.Error("error sending header", zap.Error(err))
			continue
		}
	}
	return nil
}

type stream struct {
	Slot           uint64
	ParentHash     string
	ProposerPubKey string
	Value          []byte
	Payload        []byte
	BlockHash      string
}

type mockRelayClient struct {
	RegisterValidatorFunc func(ctx context.Context, req *relaygrpc.RegisterValidatorRequest, opts ...grpc.CallOption) (*relaygrpc.RegisterValidatorResponse, error)
	GetPayloadFunc        func(ctx context.Context, req *relaygrpc.GetPayloadRequest, opts ...grpc.CallOption) (*relaygrpc.GetPayloadResponse, error)
	StreamHeaderFunc      func(ctx context.Context, in *relaygrpc.StreamHeaderRequest, opts ...grpc.CallOption) (relaygrpc.Relay_StreamHeaderClient, error)
}

func (m *mockRelayClient) SubmitBlock(ctx context.Context, in *relaygrpc.SubmitBlockRequest, opts ...grpc.CallOption) (*relaygrpc.SubmitBlockResponse, error) {
	panic("implement me")
}

func (m *mockRelayClient) RegisterValidator(ctx context.Context, req *relaygrpc.RegisterValidatorRequest, opts ...grpc.CallOption) (*relaygrpc.RegisterValidatorResponse, error) {
	if m.RegisterValidatorFunc != nil {
		return m.RegisterValidatorFunc(ctx, req, opts...)
	}
	return nil, nil
}
func (m *mockRelayClient) GetHeader(ctx context.Context, in *relaygrpc.GetHeaderRequest, opts ...grpc.CallOption) (*relaygrpc.GetHeaderResponse, error) {
	panic("implement me")
}

func (m *mockRelayClient) StreamHeader(ctx context.Context, in *relaygrpc.StreamHeaderRequest, opts ...grpc.CallOption) (relaygrpc.Relay_StreamHeaderClient, error) {
	if m.StreamHeaderFunc != nil {
		return m.StreamHeaderFunc(ctx, in, opts...)
	}
	return nil, nil
}

func (m *mockRelayClient) GetPayload(ctx context.Context, req *relaygrpc.GetPayloadRequest, opts ...grpc.CallOption) (*relaygrpc.GetPayloadResponse, error) {

	if m.GetPayloadFunc != nil {
		return m.GetPayloadFunc(ctx, req, opts...)
	}
	return nil, nil
}<|MERGE_RESOLUTION|>--- conflicted
+++ resolved
@@ -152,13 +152,8 @@
 	}
 	defer conn.Close()
 	relayClient := relaygrpc.NewRelayClient(conn)
-<<<<<<< HEAD
-	c := &Client{lis.Addr().String(), conn, relayClient}
+	c := &Client{lis.Addr().String(), "", conn, relayClient}
 	service := NewService(l, nil, "test", "", "", c)
-=======
-	c := &Client{lis.Addr().String(), "", conn, relayClient}
-	service := NewService(l, "test", "", "", c)
->>>>>>> 7c63c749
 
 	go service.StreamHeader(ctx, c)
 
